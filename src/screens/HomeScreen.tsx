import React, { useContext, useEffect, useMemo, useState } from "react";
import {
  FlatList,
  StyleSheet,
  Text,
  TouchableOpacity,
  View,
  Image,
} from "react-native";
import { Feather } from "@expo/vector-icons";
import {
  ChatType,
  buildProfilePictureUrl,
  getAllAccessGroups,
} from "deso-protocol";
import {
  CompositeNavigationProp,
  useNavigation,
} from "@react-navigation/native";
import { BottomTabNavigationProp } from "@react-navigation/bottom-tabs";
import { NativeStackNavigationProp } from "@react-navigation/native-stack";
import {
  type HomeTabParamList,
  type RootStackParamList,
} from "../navigation/types";
import { DeSoIdentityContext } from "react-deso-protocol";
import { getConversationsNewMap } from "../services/conversations";
import {
  formatPublicKey,
  FALLBACK_GROUP_IMAGE,
  FALLBACK_PROFILE_IMAGE,
} from "../utils/deso";

// Navigation types

type MessagesTabNavigationProp = BottomTabNavigationProp<
  HomeTabParamList,
  "Messages"
>;

type ComposerNavigationProp = NativeStackNavigationProp<
  RootStackParamList,
  "Composer"
>;

type HomeScreenNavigationProp = CompositeNavigationProp<
  MessagesTabNavigationProp,
  ComposerNavigationProp
>;

// UI-only mock data

type MockConversation = {
  id: string;
  name: string;
  preview: string;
  time: string;
  avatarUri?: string | null;
  isGroup: boolean;
  stackedAvatarUris?: string[];
};

export default function HomeScreen() {
  const { currentUser } = useContext(DeSoIdentityContext);
  const navigation = useNavigation<HomeScreenNavigationProp>();
  const [items, setItems] = useState<MockConversation[]>([]);
  const [isLoading, setIsLoading] = useState(false);
<<<<<<< HEAD
  const [isRefreshing, setIsRefreshing] = useState(false);
  const [error, setError] = useState<string | null>(null);

  const fetchThreads = useCallback(
    async (options?: { refreshing?: boolean; shouldAbort?: () => boolean }) => {
      if (isLoadingAccessGroups && !isAccessGroupsLoaded) {
        return;
      }

      const finalizeLoading = () => {
        if (options?.refreshing) {
          setIsRefreshing(false);
        } else {
          setIsLoading(false);
        }
      };

      if (!currentUser?.PublicKeyBase58Check) {
        setMessageThreads([]);
        setError(null);
        finalizeLoading();
        return;
      }

      if (options?.shouldAbort?.()) {
        finalizeLoading();
        return;
      }
=======
>>>>>>> 40c4a2d6

  // Background logging only: list AccessGroup public keys and Message IDs
  useEffect(() => {
    if (!currentUser?.PublicKeyBase58Check) return;

    async function load() {
      setIsLoading(true);
      try {
<<<<<<< HEAD
        const response = await getAllMessageThreads({
          UserPublicKeyBase58Check: currentUser.PublicKeyBase58Check,
        });

        if (options?.shouldAbort?.()) {
          finalizeLoading();
          return;
        }

        const threads = response.MessageThreads ?? [];
        const profileMap = response.PublicKeyToProfileEntryResponse ?? {};

        const decryptedThreads = await Promise.all(
          threads.map(async (thread, index) => {
            try {
              if (!currentUser?.PublicKeyBase58Check) {
                throw new Error("Cannot decrypt messages without a logged in user");
              }
              const decrypted = await identity.decryptMessage(
                thread,
                accessGroups
              );
              return { thread, decrypted, index };
            } catch (decryptError) {
              console.warn("Failed to decrypt message thread", decryptError);
              const fallbackIsSender =
                thread.SenderInfo.OwnerPublicKeyBase58Check ===
                currentUser.PublicKeyBase58Check;
              const fallback: DecryptedMessageEntryResponse = {
                ...thread,
                DecryptedMessage: "",
                IsSender: fallbackIsSender,
                error: "Unable to decrypt message",
              };
              return { thread, decrypted: fallback, index };
            }
          })
        );

        if (options?.shouldAbort?.()) {
          finalizeLoading();
          return;
        }

        const items = decryptedThreads.map(({ thread, decrypted, index }) => {
          const isGroupChat = thread.ChatType === ChatType.GROUPCHAT;
          const isSender = !!decrypted.IsSender;
          const groupTitle =
            thread.MessageInfo.ExtraData?.groupChatTitle ??
            thread.MessageInfo.ExtraData?.GroupChatTitle ??
            thread.MessageInfo.ExtraData?.chatTitle ??
            thread.MessageInfo.ExtraData?.ChatTitle ??
            thread.MessageInfo.ExtraData?.groupName ??
            thread.MessageInfo.ExtraData?.GroupName ??
            thread.RecipientInfo.AccessGroupKeyName ??
            "Group chat";
          const groupImageUrl =
            thread.MessageInfo.ExtraData?.groupChatImageUrl ??
            thread.MessageInfo.ExtraData?.GroupChatImageUrl ??
            thread.MessageInfo.ExtraData?.groupChatImageURL ??
            thread.MessageInfo.ExtraData?.GroupChatImageURL ??
            thread.MessageInfo.ExtraData?.chatImageUrl ??
            thread.MessageInfo.ExtraData?.ChatImageUrl ??
            thread.MessageInfo.ExtraData?.chatImageURL ??
            thread.MessageInfo.ExtraData?.ChatImageURL ??
            thread.MessageInfo.ExtraData?.groupImageUrl ??
            thread.MessageInfo.ExtraData?.GroupImageUrl ??
            null;

          const userAccessGroupInfo = isSender
            ? thread.SenderInfo
            : thread.RecipientInfo;
          const counterpartAccessGroupInfo = isSender
            ? thread.RecipientInfo
            : thread.SenderInfo;

          const counterpartPublicKey = isGroupChat
            ? thread.RecipientInfo.OwnerPublicKeyBase58Check
            : counterpartAccessGroupInfo.OwnerPublicKeyBase58Check;

          const counterpartProfile = profileMap?.[counterpartPublicKey] ?? null;

          const counterpartName = isGroupChat
            ? groupTitle
            : counterpartPublicKey === currentUser.PublicKeyBase58Check
            ? "You"
            : getProfileDisplayName(counterpartProfile, counterpartPublicKey);

          const senderPublicKey = thread.SenderInfo.OwnerPublicKeyBase58Check;
          const senderProfile = profileMap?.[senderPublicKey] ?? null;
          const senderName =
            senderPublicKey === currentUser.PublicKeyBase58Check
              ? "You"
              : getProfileDisplayName(senderProfile, senderPublicKey);

          const rawDecrypted = decrypted.DecryptedMessage?.trim() ?? "";
          const previewBody =
            rawDecrypted.length > 0
              ? rawDecrypted
              : decrypted.error?.trim() ?? "No preview available";

          const preview = `${senderName}: ${previewBody}`;

          const timestampValue =
            thread.MessageInfo.TimestampNanosString ??
            (typeof thread.MessageInfo.TimestampNanos === "number"
              ? thread.MessageInfo.TimestampNanos.toString()
              : undefined);

          const timestampMs = timestampValue
            ? Number(timestampValue) / 1_000_000
            : Number.NaN;

          const safeTimestamp = Number.isFinite(timestampMs)
            ? timestampMs
            : null;
=======
        const userPkSafe = currentUser!.PublicKeyBase58Check;
        const { AccessGroupsOwned, AccessGroupsMember } =
          await getAllAccessGroups({
            PublicKeyBase58Check: userPkSafe,
          });
        const allGroups = (AccessGroupsOwned || []).concat(
          AccessGroupsMember || []
        );

        const userPk = userPkSafe;
        const { conversations, publicKeyToProfileEntryResponseMap } =
          await getConversationsNewMap(userPk, allGroups);

        const list: MockConversation[] = Object.values(conversations).map(
          (c) => {
            const last = c.messages[0];
            const info = last?.MessageInfo || {};
            const timestampNanosStr =
              info.TimestampNanosString || String(info.TimestampNanos || "");

            const tsMs = timestampNanosStr
              ? Number(timestampNanosStr) / 1_000_000
              : 0;
            const time = formatTimestamp(tsMs);

            const senderPk = last?.SenderInfo?.OwnerPublicKeyBase58Check || "";
            const recipientPk =
              last?.RecipientInfo?.OwnerPublicKeyBase58Check || "";
            const senderName =
              senderPk === userPk
                ? "You"
                : publicKeyToProfileEntryResponseMap?.[senderPk]?.Username ||
                  formatPublicKey(senderPk);

            let name = "";
            const isGroup = (c.ChatType as any) === ChatType.GROUPCHAT;
            if (isGroup) {
              const ex = (last as any)?.MessageInfo?.ExtraData || {};
              name =
                ex.groupChatTitle ||
                ex.GroupChatTitle ||
                ex.groupName ||
                ex.GroupName ||
                last?.RecipientInfo?.AccessGroupKeyName ||
                "Group chat";
            } else {
              const other = senderPk === userPk ? recipientPk : senderPk;
              name =
                publicKeyToProfileEntryResponseMap?.[other]?.Username ||
                formatPublicKey(other);
            }
>>>>>>> 40c4a2d6

            const bodyRaw = (last as any)?.DecryptedMessage || "";
            const preview = bodyRaw
              ? `${senderName}: ${bodyRaw}`
              : `${senderName}: ...`;

            // Avatar resolution similar to web
            let avatarUri: string | null = null;
            if (isGroup) {
              const ex = (last as any)?.MessageInfo?.ExtraData || {};
              const groupImageUrl =
                ex.groupChatImageUrl ||
                ex.GroupChatImageUrl ||
                ex.groupChatImageURL ||
                ex.GroupChatImageURL ||
                ex.chatImageUrl ||
                ex.ChatImageUrl ||
                ex.chatImageURL ||
                ex.ChatImageURL ||
                ex.groupImageUrl ||
                ex.GroupImageUrl ||
                null;
              avatarUri = groupImageUrl ?? FALLBACK_GROUP_IMAGE;
            } else {
              const other = senderPk === userPk ? recipientPk : senderPk;
              try {
                avatarUri = buildProfilePictureUrl(other, {
                  fallbackImageUrl: FALLBACK_PROFILE_IMAGE,
                });
              } catch {
                avatarUri = FALLBACK_PROFILE_IMAGE;
              }
            }

<<<<<<< HEAD
          const avatarFallback = counterpartName
            ? counterpartName.charAt(0).toUpperCase()
            : "#";

          return {
            id: `${timestampValue ?? index}-${counterpartPublicKey}-${
              thread.ChatType
            }`,
            chatType: thread.ChatType,
            displayName: isGroupChat ? groupTitle : counterpartName,
            preview,
            timestamp: safeTimestamp,
            isSender,
            error:
              rawDecrypted.length > 0
                ? undefined
                : decrypted.error?.trim() || undefined,
            avatarUri,
            avatarFallback,
            thread,
            counterpartPublicKey,
            userAccessGroupKeyName: userAccessGroupInfo.AccessGroupKeyName,
            counterpartAccessGroupKeyName:
              counterpartAccessGroupInfo.AccessGroupKeyName,
            groupAccessGroupKeyName: isGroupChat
              ? thread.RecipientInfo.AccessGroupKeyName
              : null,
            hasUnread: !isSender && rawDecrypted.length > 0,
            isGroupChat,
          } satisfies ThreadListItem;
        });

        items.sort((a, b) => (b.timestamp ?? 0) - (a.timestamp ?? 0));

        setMessageThreads(items);
        setError(null);
      } catch (fetchError) {
        if (options?.shouldAbort?.()) {
          finalizeLoading();
          return;
        }
=======
            // Small stack for groups
            let stackedAvatarUris: string[] | undefined;
            if (isGroup) {
              const candidates = Array.from(
                new Set(
                  [
                    last?.SenderInfo?.OwnerPublicKeyBase58Check,
                    last?.RecipientInfo?.OwnerPublicKeyBase58Check,
                  ].filter(Boolean) as string[]
                )
              );
              stackedAvatarUris = candidates.slice(0, 3).map((pk) => {
                try {
                  return buildProfilePictureUrl(pk, {
                    fallbackImageUrl: FALLBACK_PROFILE_IMAGE,
                  });
                } catch {
                  return FALLBACK_PROFILE_IMAGE;
                }
              });
            }
>>>>>>> 40c4a2d6

            return {
              id: `${c.firstMessagePublicKey}-${c.ChatType}-${
                last?.RecipientInfo?.AccessGroupKeyName || ""
              }`,
              name,
              preview,
              time,
              avatarUri,
              isGroup,
              stackedAvatarUris,
            };
          }
        );
<<<<<<< HEAD
        setMessageThreads([]);
      } finally {
        if (options?.shouldAbort?.()) {
          finalizeLoading();
          return;
        }

        finalizeLoading();
=======

        // Log identifiers for debugging
        try {
          // eslint-disable-next-line no-console
          console.log(
            "[Messages] Displaying (derived from web approach):",
            Object.values(conversations).map((c) => {
              const last = c.messages[0] as any;
              const info = last?.MessageInfo || {};
              const messageId =
                info?.MessageIdBase58Check ||
                info?.EncryptedMessageHashHex ||
                info?.MessageHashHex ||
                info?.TimestampNanosString ||
                String(info?.TimestampNanos || "");
              return {
                messageId,
                senderAccessGroupPublicKey:
                  last?.SenderInfo?.AccessGroupPublicKeyBase58Check ||
                  last?.SenderInfo?.AccessGroupPublicKey ||
                  null,
                recipientAccessGroupPublicKey:
                  last?.RecipientInfo?.AccessGroupPublicKeyBase58Check ||
                  last?.RecipientInfo?.AccessGroupPublicKey ||
                  null,
              };
            })
          );
        } catch {}

        setItems(list);
      } catch (e) {
        console.warn("Failed to load conversations", e);
        setItems([]);
      } finally {
        setIsLoading(false);
>>>>>>> 40c4a2d6
      }
    }

    load();
  }, [currentUser?.PublicKeyBase58Check]);

  const ONE_DAY_IN_MS = 24 * 60 * 60 * 1000;
  const formatTimestamp = (timestampMs: number) => {
    if (!timestampMs) return "";
    const date = new Date(timestampMs);
    if (Number.isNaN(date.getTime())) return "";
    const diff = Date.now() - date.getTime();
    if (diff < ONE_DAY_IN_MS) {
      return date.toLocaleTimeString(undefined, {
        hour: "numeric",
        minute: "2-digit",
      });
    }
    return date.toLocaleDateString(undefined, {
      month: "short",
      day: "numeric",
    });
  };

  return (
    <View style={styles.container}>
      {/* Header removed per spec to match web styling */}

      <FlatList
        data={items}
        keyExtractor={(item) => item.id}
        contentContainerStyle={styles.listContent}
        ItemSeparatorComponent={() => <View style={styles.separator} />}
        renderItem={({ item }) => (
          <View style={styles.card}>
            <View style={styles.avatarContainer}>
              {item.avatarUri ? (
                <Image
                  source={{ uri: item.avatarUri }}
                  style={styles.avatarImage}
                />
              ) : (
                <View style={styles.avatarFallback}>
                  <Text style={styles.avatarText}>{item.name.charAt(0)}</Text>
                </View>
              )}
              {item.isGroup &&
              item.stackedAvatarUris &&
              item.stackedAvatarUris.length > 0 ? (
                <View style={styles.stackedOverlay}>
                  {item.stackedAvatarUris.map((uri, idx) => (
                    <Image
                      key={`${item.id}-stk-${idx}`}
                      source={{ uri }}
                      style={[styles.smallAvatar, { left: idx * 14 }]}
                    />
                  ))}
                </View>
              ) : null}
            </View>
            <View style={styles.cardBody}>
              <View style={styles.cardHeader}>
                <Text numberOfLines={1} style={styles.name}>
                  {item.name}
                </Text>
                <Text style={styles.time}>{item.time}</Text>
              </View>
              <Text numberOfLines={1} style={styles.preview}>
                {item.preview}
              </Text>
            </View>
          </View>
        )}
        ListEmptyComponent={() => (
          <View style={styles.empty}>
            <Feather name="message-square" size={36} color="#94a3b8" />
            <Text style={styles.emptyTitle}>No messages yet</Text>
            <Text style={styles.emptySubtitle}>
              Start a conversation to see it here.
            </Text>
          </View>
        )}
      />
    </View>
  );
}

const styles = StyleSheet.create({
  container: {
    flex: 1,
    backgroundColor: "#f8fafc",
  },
  listContent: {
    paddingHorizontal: 16,
    paddingBottom: 16,
  },
  card: {
    backgroundColor: "#fff",
    borderRadius: 16,
    padding: 14,
    flexDirection: "row",
    alignItems: "center",
    borderWidth: 1,
    borderColor: "#e2e8f0",
  },
  avatarContainer: {
    width: 56,
    height: 56,
    marginRight: 12,
    position: "relative",
    alignItems: "center",
    justifyContent: "center",
  },
  avatarImage: {
    width: 48,
    height: 48,
    borderRadius: 24,
    backgroundColor: "#e2e8f0",
  },
  avatarFallback: {
    width: 48,
    height: 48,
    borderRadius: 24,
    backgroundColor: "#e2e8f0",
    alignItems: "center",
    justifyContent: "center",
  },
  stackedOverlay: {
    position: "absolute",
    bottom: -2,
    right: -6,
    height: 24,
    width: 48,
  },
  smallAvatar: {
    position: "absolute",
    width: 20,
    height: 20,
    borderRadius: 10,
    borderWidth: 2,
    borderColor: "#fff",
    backgroundColor: "#e2e8f0",
  },
  avatarText: {
    fontWeight: "700",
    color: "#334155",
    fontSize: 18,
  },
  cardBody: {
    flex: 1,
  },
  cardHeader: {
    flexDirection: "row",
    justifyContent: "space-between",
    alignItems: "center",
    marginBottom: 6,
  },
  name: {
    fontSize: 16,
    fontWeight: "600",
    color: "#0f172a",
    flex: 1,
    marginRight: 8,
  },
  time: {
    fontSize: 12,
    color: "#64748b",
    fontWeight: "500",
  },
  preview: {
    fontSize: 14,
    color: "#64748b",
  },
  separator: {
    height: 8,
  },
  empty: {
    alignItems: "center",
    paddingVertical: 48,
  },
  emptyTitle: {
    marginTop: 12,
    fontSize: 18,
    fontWeight: "600",
    color: "#1e293b",
  },
  emptySubtitle: {
    marginTop: 6,
    fontSize: 14,
    color: "#64748b",
  },
});<|MERGE_RESOLUTION|>--- conflicted
+++ resolved
@@ -65,37 +65,6 @@
   const navigation = useNavigation<HomeScreenNavigationProp>();
   const [items, setItems] = useState<MockConversation[]>([]);
   const [isLoading, setIsLoading] = useState(false);
-<<<<<<< HEAD
-  const [isRefreshing, setIsRefreshing] = useState(false);
-  const [error, setError] = useState<string | null>(null);
-
-  const fetchThreads = useCallback(
-    async (options?: { refreshing?: boolean; shouldAbort?: () => boolean }) => {
-      if (isLoadingAccessGroups && !isAccessGroupsLoaded) {
-        return;
-      }
-
-      const finalizeLoading = () => {
-        if (options?.refreshing) {
-          setIsRefreshing(false);
-        } else {
-          setIsLoading(false);
-        }
-      };
-
-      if (!currentUser?.PublicKeyBase58Check) {
-        setMessageThreads([]);
-        setError(null);
-        finalizeLoading();
-        return;
-      }
-
-      if (options?.shouldAbort?.()) {
-        finalizeLoading();
-        return;
-      }
-=======
->>>>>>> 40c4a2d6
 
   // Background logging only: list AccessGroup public keys and Message IDs
   useEffect(() => {
@@ -104,124 +73,6 @@
     async function load() {
       setIsLoading(true);
       try {
-<<<<<<< HEAD
-        const response = await getAllMessageThreads({
-          UserPublicKeyBase58Check: currentUser.PublicKeyBase58Check,
-        });
-
-        if (options?.shouldAbort?.()) {
-          finalizeLoading();
-          return;
-        }
-
-        const threads = response.MessageThreads ?? [];
-        const profileMap = response.PublicKeyToProfileEntryResponse ?? {};
-
-        const decryptedThreads = await Promise.all(
-          threads.map(async (thread, index) => {
-            try {
-              if (!currentUser?.PublicKeyBase58Check) {
-                throw new Error("Cannot decrypt messages without a logged in user");
-              }
-              const decrypted = await identity.decryptMessage(
-                thread,
-                accessGroups
-              );
-              return { thread, decrypted, index };
-            } catch (decryptError) {
-              console.warn("Failed to decrypt message thread", decryptError);
-              const fallbackIsSender =
-                thread.SenderInfo.OwnerPublicKeyBase58Check ===
-                currentUser.PublicKeyBase58Check;
-              const fallback: DecryptedMessageEntryResponse = {
-                ...thread,
-                DecryptedMessage: "",
-                IsSender: fallbackIsSender,
-                error: "Unable to decrypt message",
-              };
-              return { thread, decrypted: fallback, index };
-            }
-          })
-        );
-
-        if (options?.shouldAbort?.()) {
-          finalizeLoading();
-          return;
-        }
-
-        const items = decryptedThreads.map(({ thread, decrypted, index }) => {
-          const isGroupChat = thread.ChatType === ChatType.GROUPCHAT;
-          const isSender = !!decrypted.IsSender;
-          const groupTitle =
-            thread.MessageInfo.ExtraData?.groupChatTitle ??
-            thread.MessageInfo.ExtraData?.GroupChatTitle ??
-            thread.MessageInfo.ExtraData?.chatTitle ??
-            thread.MessageInfo.ExtraData?.ChatTitle ??
-            thread.MessageInfo.ExtraData?.groupName ??
-            thread.MessageInfo.ExtraData?.GroupName ??
-            thread.RecipientInfo.AccessGroupKeyName ??
-            "Group chat";
-          const groupImageUrl =
-            thread.MessageInfo.ExtraData?.groupChatImageUrl ??
-            thread.MessageInfo.ExtraData?.GroupChatImageUrl ??
-            thread.MessageInfo.ExtraData?.groupChatImageURL ??
-            thread.MessageInfo.ExtraData?.GroupChatImageURL ??
-            thread.MessageInfo.ExtraData?.chatImageUrl ??
-            thread.MessageInfo.ExtraData?.ChatImageUrl ??
-            thread.MessageInfo.ExtraData?.chatImageURL ??
-            thread.MessageInfo.ExtraData?.ChatImageURL ??
-            thread.MessageInfo.ExtraData?.groupImageUrl ??
-            thread.MessageInfo.ExtraData?.GroupImageUrl ??
-            null;
-
-          const userAccessGroupInfo = isSender
-            ? thread.SenderInfo
-            : thread.RecipientInfo;
-          const counterpartAccessGroupInfo = isSender
-            ? thread.RecipientInfo
-            : thread.SenderInfo;
-
-          const counterpartPublicKey = isGroupChat
-            ? thread.RecipientInfo.OwnerPublicKeyBase58Check
-            : counterpartAccessGroupInfo.OwnerPublicKeyBase58Check;
-
-          const counterpartProfile = profileMap?.[counterpartPublicKey] ?? null;
-
-          const counterpartName = isGroupChat
-            ? groupTitle
-            : counterpartPublicKey === currentUser.PublicKeyBase58Check
-            ? "You"
-            : getProfileDisplayName(counterpartProfile, counterpartPublicKey);
-
-          const senderPublicKey = thread.SenderInfo.OwnerPublicKeyBase58Check;
-          const senderProfile = profileMap?.[senderPublicKey] ?? null;
-          const senderName =
-            senderPublicKey === currentUser.PublicKeyBase58Check
-              ? "You"
-              : getProfileDisplayName(senderProfile, senderPublicKey);
-
-          const rawDecrypted = decrypted.DecryptedMessage?.trim() ?? "";
-          const previewBody =
-            rawDecrypted.length > 0
-              ? rawDecrypted
-              : decrypted.error?.trim() ?? "No preview available";
-
-          const preview = `${senderName}: ${previewBody}`;
-
-          const timestampValue =
-            thread.MessageInfo.TimestampNanosString ??
-            (typeof thread.MessageInfo.TimestampNanos === "number"
-              ? thread.MessageInfo.TimestampNanos.toString()
-              : undefined);
-
-          const timestampMs = timestampValue
-            ? Number(timestampValue) / 1_000_000
-            : Number.NaN;
-
-          const safeTimestamp = Number.isFinite(timestampMs)
-            ? timestampMs
-            : null;
-=======
         const userPkSafe = currentUser!.PublicKeyBase58Check;
         const { AccessGroupsOwned, AccessGroupsMember } =
           await getAllAccessGroups({
@@ -273,7 +124,6 @@
                 publicKeyToProfileEntryResponseMap?.[other]?.Username ||
                 formatPublicKey(other);
             }
->>>>>>> 40c4a2d6
 
             const bodyRaw = (last as any)?.DecryptedMessage || "";
             const preview = bodyRaw
@@ -308,49 +158,6 @@
               }
             }
 
-<<<<<<< HEAD
-          const avatarFallback = counterpartName
-            ? counterpartName.charAt(0).toUpperCase()
-            : "#";
-
-          return {
-            id: `${timestampValue ?? index}-${counterpartPublicKey}-${
-              thread.ChatType
-            }`,
-            chatType: thread.ChatType,
-            displayName: isGroupChat ? groupTitle : counterpartName,
-            preview,
-            timestamp: safeTimestamp,
-            isSender,
-            error:
-              rawDecrypted.length > 0
-                ? undefined
-                : decrypted.error?.trim() || undefined,
-            avatarUri,
-            avatarFallback,
-            thread,
-            counterpartPublicKey,
-            userAccessGroupKeyName: userAccessGroupInfo.AccessGroupKeyName,
-            counterpartAccessGroupKeyName:
-              counterpartAccessGroupInfo.AccessGroupKeyName,
-            groupAccessGroupKeyName: isGroupChat
-              ? thread.RecipientInfo.AccessGroupKeyName
-              : null,
-            hasUnread: !isSender && rawDecrypted.length > 0,
-            isGroupChat,
-          } satisfies ThreadListItem;
-        });
-
-        items.sort((a, b) => (b.timestamp ?? 0) - (a.timestamp ?? 0));
-
-        setMessageThreads(items);
-        setError(null);
-      } catch (fetchError) {
-        if (options?.shouldAbort?.()) {
-          finalizeLoading();
-          return;
-        }
-=======
             // Small stack for groups
             let stackedAvatarUris: string[] | undefined;
             if (isGroup) {
@@ -372,7 +179,6 @@
                 }
               });
             }
->>>>>>> 40c4a2d6
 
             return {
               id: `${c.firstMessagePublicKey}-${c.ChatType}-${
@@ -387,16 +193,6 @@
             };
           }
         );
-<<<<<<< HEAD
-        setMessageThreads([]);
-      } finally {
-        if (options?.shouldAbort?.()) {
-          finalizeLoading();
-          return;
-        }
-
-        finalizeLoading();
-=======
 
         // Log identifiers for debugging
         try {
@@ -433,7 +229,6 @@
         setItems([]);
       } finally {
         setIsLoading(false);
->>>>>>> 40c4a2d6
       }
     }
 
